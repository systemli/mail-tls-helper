--- conflicted
+++ resolved
@@ -142,7 +142,6 @@
 # Postfix TLS policy table functions
 def postfixTlsPolicyUpdate(domainsTLS, postfixMapFile, postMap):
     if os.path.isfile(postfixMapFile):
-<<<<<<< HEAD
         existing_policy_domains = set()
         with open(postfixMapFile, 'r') as in_file:
             for line in in_file:
@@ -154,19 +153,8 @@
             with open(postfixMapFile, 'a') as policyFile:
                 for domain in missing_policy_domains:
                     print_dbg("Add domain '%s' to Postfix TLS policy map" % domain)
-                    if not op['debug']:
+                    if not args.debug:
                         policyFile.write("%s encrypt\n" % domain)
-
-=======
-        policyFileLines = [line.split()[0] for line in open(postfixMapFile, 'r')]
-        policyFile = open(postfixMapFile, 'a')
-        for domain in domainsTLS:
-            if domain not in policyFileLines:
-                print_dbg("Add domain '%s' to Postfix TLS policy map" % domain)
-                if not args.debug:
-                    policyFile.write("%s encrypt\n" % domain)
-        policyFile.close()
->>>>>>> 619ef57c
 
     if postMap and not args.debug:
         call(["postmap", postfixMapFile])
